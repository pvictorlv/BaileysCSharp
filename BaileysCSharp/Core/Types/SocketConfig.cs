﻿using Proto;
using System;
using System.Collections.Generic;
using System.Linq;
using System.Text;
using System.Threading.Tasks;
using BaileysCSharp.Core.Events;
using BaileysCSharp.Core.Models.Sessions;
using BaileysCSharp.Core.NoSQL;
using BaileysCSharp.Core.Signal;
using BaileysCSharp.Core.Stores;
using BaileysCSharp.Core.Types;
using BaileysCSharp.Core.Logging;
using BaileysCSharp.Core.Utils;

namespace BaileysCSharp.Core.Models
{
    public class SocketConfig
    {
        public uint[] Version { get; set; }
        public string? SessionName { get; set; }
        public string[] Browser { get; set; }
        public SocketConfig()
        {
            Browser = Browsers.Ubuntu("Chrome");
<<<<<<< HEAD
            Version = [2, 3000, 1016692204];// [2, 2413, 1]; 
=======
            Version = [2, 3000, 1015901307]; 
>>>>>>> 298ba290
            Logger = new DefaultLogger();
            Logger.Level = LogLevel.Trace;
            AppStateMacVerification = new AppStateMacVerification();
            ConnectTimeoutMs = 20000;
            KeepAliveIntervalMs = 30000;
            DefaultQueryTimeoutMs = 60000;
            MarkOnlineOnConnect = true;
            FireInitQueries = true;
        }

        public int ConnectTimeoutMs { get; set; }
        public int KeepAliveIntervalMs { get; set; }
        public int DefaultQueryTimeoutMs { get; set; }
        public int QrTimeout { get; set; }
        public bool MarkOnlineOnConnect { get; set; }
        public bool FireInitQueries { get; set; }
        public DefaultLogger Logger { get; set; }
        public bool Mobile => false;//For Now only multi device api
        public AuthenticationState Auth { get; set; }
        public bool SyncFullHistory { get; set; }

        public AppStateMacVerification AppStateMacVerification { get; set; }

        public bool ShouldSyncHistoryMessage()
        {
            return true;
        }

        public bool ShouldIgnoreJid(string jid = "")
        {
            return false;
        }

        private static string Root
        {
            get
            {
                return Path.GetDirectoryName(typeof(BaseSocket).Assembly.Location);
            }
        }
        public SignalRepository MakeSignalRepository(EventEmitter ev)
        {
            return new SignalRepository(Auth);
        }

        internal MemoryStore MakeStore(EventEmitter ev, DefaultLogger logger)
        {
            return new MemoryStore(CacheRoot, ev, logger);
        }

        internal Message PatchMessageBeforeSending(Message message, string[] jids)
        {
            return message;
        }

        public string CacheRoot
        {
            get
            {
                var path = Path.Combine(Root, SessionName);
                if (!Directory.Exists(path))
                {
                    Directory.CreateDirectory(path);
                }
                return path;
            }
        }
    }
}<|MERGE_RESOLUTION|>--- conflicted
+++ resolved
@@ -23,11 +23,7 @@
         public SocketConfig()
         {
             Browser = Browsers.Ubuntu("Chrome");
-<<<<<<< HEAD
-            Version = [2, 3000, 1016692204];// [2, 2413, 1]; 
-=======
             Version = [2, 3000, 1015901307]; 
->>>>>>> 298ba290
             Logger = new DefaultLogger();
             Logger.Level = LogLevel.Trace;
             AppStateMacVerification = new AppStateMacVerification();
