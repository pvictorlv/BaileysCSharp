--- conflicted
+++ resolved
@@ -23,11 +23,7 @@
         public SocketConfig()
         {
             Browser = Browsers.Ubuntu("Chrome");
-<<<<<<< HEAD
-            Version = [2, 2413, 1];
-=======
             Version = [2, 3000, 1015901307];
->>>>>>> e842b47b
             Logger = new DefaultLogger();
             Logger.Level = LogLevel.Trace;
             AppStateMacVerification = new AppStateMacVerification();
